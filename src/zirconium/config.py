import os
import decimal
import datetime
import threading
import sys
from pathlib import Path
import zirconium.sproviders as sp
import logging
import typing as t


from autoinject import injector, CacheStrategy
from .parsers import JsonConfigParser, IniConfigParser, YamlConfigParser, TomlConfigParser, CfgConfigParser
from .utils import MutableDeepDict, _AppConfigHooks

# Metadata entrypoint support depends on Python version
import importlib.util
if importlib.util.find_spec("importlib.metadata"):
    # Python 3.10 supports entry_points(group=?)
    if sys.version_info.minor >= 10:
        from importlib.metadata import entry_points
    # Python 3.8 and 3.9 have metadata, but don't support the keyword argument
    else:
        from importlib.metadata import entry_points as _entry_points

        def entry_points(group=None):
            eps = _entry_points()
            if group is None:
                return eps
            elif group in eps:
                return eps[group]
            else:
                return []

# Backwards support for Python 3.7
else:
    from importlib_metadata import entry_points


@injector.register("zirconium.config.ApplicationConfig", caching_strategy=CacheStrategy.GLOBAL_CACHE)
class ApplicationConfig(MutableDeepDict):

    ach: _AppConfigHooks = None

    @injector.construct
    def __init__(self, manual_init=False):
        super().__init__()
        self.log = logging.getLogger("zirconium")
        self.encoding = "utf-8"
        self.parsers = [
            TomlConfigParser(),
            YamlConfigParser(),
            CfgConfigParser(),
            IniConfigParser(),
            JsonConfigParser(),
        ]
        self._secret_providers = {}
        if sp.AZURE_ENABLED:
            self._secret_providers["azure_key_vault"] = sp.azure_key_vault
        self.file_registry = {
            "defaults": [],
            "regulars": [],
            "environment": [],
        }
        self.secrets_env_map = {}
        self.secrets_map = {}
        self.environment_map = {}
        self.loaded_files = []
        self._init_flag = False
        self._cached_gets = {}
        self.registry_lock = threading.RLock()
        self.cache_lock = threading.RLock()
        if not manual_init:
            auto_register = entry_points(group="zirconium.parsers")
            for ep in auto_register:
                self.parsers.append(ep.load()(self))
            auto_register = entry_points(group="zirconium.config")
            for ep in auto_register:
                registrar_func = ep.load()
                registrar_func(self)
            self.ach.execute_hooks(self)
            self.init()

    def get(self, *key, default=None, coerce=None, blank_to_none=False, raw=False, raise_error=False):
        key = self._expand_key(key)
        full_key = ".".join([str(x) for x in key])
        if full_key in self._cached_gets:
            return self._cached_gets[full_key]
        with self.cache_lock:
            if full_key not in self._cached_gets:
                value = super().get(*key, default=default, raise_error=raise_error)
                if blank_to_none and value == "":
                    value = None
                if (not raw) and isinstance(value, str):
                    value = self.resolve_environment_references(value)
                if coerce and value is not None:
                    value = coerce(value)
                self._cached_gets[full_key] = value
            return self._cached_gets[full_key]

    def resolve_environment_references(self, value: str) -> str:
        pos = 0
        # Escape rule for $ is dollar signs that precede a bracket
        # ${var}
        # $${not_a_var}, equivalent to string ${not_a_var}
        # $$${var}, equivalent to "${}".format(os.environ["var"])
        # $$$${not_a var}, equivalent to string $${not_a_var}
        #
        # ${{\}} equivalent to os.environ["{}"]
        # ${{\\\}} equivalent to os.environ["{\}"]
        state = "buffering"
        ref_buffer = ""
        resolved = ""
        for i in range(0, len(value)):
            c = value[i]
            if c == "$":
                if state == "buffering":
                    state = "opening_ref"
                    continue
                elif state == "opening_ref":
                    resolved += "$"
                    state = "buffering"
                    continue
            elif c == "{":
                if state == "opening_ref":
                    state = "in_ref"
                    continue
            elif c == "\\":
                if state == "in_ref":
                    state = "escaping_in_ref"
                    continue
                elif state == "escaping_in_ref":
                    ref_buffer += "\\"
                    state = "in_ref"
                    continue
            elif c == "}":
                if state == "escaping_in_ref":
                    ref_buffer += "}"
                    state = "in_ref"
                    continue
                elif state == "in_ref":
                    resolved += self.parse_env_reference(ref_buffer, "")
                    ref_buffer = ""
                    state = "buffering"
                    continue
            if state == "buffering":
                resolved += c
            elif state == "in_ref":
                ref_buffer += c
            elif state == "escaping_in_ref":
                ref_buffer += "\\" + c
                state = "in_ref"
        if ref_buffer:
            resolved += "${" + ref_buffer
        return resolved

    def parse_env_reference(self, name, default_val=None):
        if "=" in name:
            default_val = name[name.find("=") + 1:]
            name = name[0:name.find("=")]
        actual_val = self.get_env_var(name)
        return default_val if actual_val is None else actual_val

    def get_env_var(self, env_var_name):
        if env_var_name in os.environ:
            return os.environ[env_var_name]
        elif env_var_name.lower() in os.environ:
            return os.environ[env_var_name.lower()]
        elif env_var_name.upper() in os.environ:
            return os.environ[env_var_name.upper()]
        elif env_var_name in self.secrets_env_map:
            return self.get_secret(*self.secrets_env_map[env_var_name])
        return None

    def get_secret(self, secret_path, secret_provider):
        if secret_provider not in self._secret_providers:
            self.log.warning(f"Secret provider {secret_provider} not found")
            return None
        return self._secret_providers[secret_provider](secret_path)

    def as_date(self, key: t.Union[t.Iterable, t.AnyStr], default=None, raw=False) -> t.Optional[datetime.date]:
        dt = self.get(key, default=default, blank_to_none=True, raw=raw)
        if isinstance(dt, datetime.datetime):
            return datetime.date(dt.year, dt.month, dt.day)
        elif dt is None or isinstance(dt, datetime.date):
            return dt
        else:
            try:
                return datetime.date.fromisoformat(dt)
            except ValueError:
                dt = datetime.datetime.fromisoformat(dt)
                return datetime.date(dt.year, dt.month, dt.day)

    def as_datetime(self, key: t.Union[t.Iterable, t.AnyStr], default=None, tzinfo=None, raw=False) -> t.Optional[datetime.datetime]:
        dt = self.get(key, default=default, blank_to_none=True, raw=raw)
        if dt is None:
            return None
        if isinstance(dt, datetime.datetime):
            if dt.tzinfo is None and tzinfo is not None:
                return datetime.datetime(
                    dt.year,
                    dt.month,
                    dt.day,
                    dt.hour,
                    dt.minute,
                    dt.second,
                    dt.microsecond,
                    tzinfo
                )
            return dt
        elif isinstance(dt, datetime.date):
            return datetime.datetime(dt.year, dt.month, dt.day, 0, 0, 0, tzinfo=tzinfo)
        else:
            dt = datetime.datetime.fromisoformat(dt)
            if dt.tzinfo is None and tzinfo is not None:
                return datetime.datetime(
                    dt.year,
                    dt.month,
                    dt.day,
                    dt.hour,
                    dt.minute,
                    dt.second,
                    dt.microsecond,
                    tzinfo
                )
            return dt

    def as_int(self, key: t.Union[t.Iterable, t.AnyStr], default=None, raw=False) -> t.Optional[int]:
        return self.get(key, default=default, coerce=int, blank_to_none=True, raw=raw)

    def as_float(self, key: t.Union[t.Iterable, t.AnyStr], default=None, raw=False) -> t.Optional[float]:
        return self.get(key, default=default, coerce=float, blank_to_none=True, raw=raw)

    def as_decimal(self, key: t.Union[t.Iterable, t.AnyStr], default=None, raw=False) -> t.Optional[decimal.Decimal]:
        return self.get(key, default=default, coerce=decimal.Decimal, blank_to_none=True, raw=raw)

    def as_str(self, key: t.Union[t.Iterable, t.AnyStr], default=None, raw=False) -> t.Optional[str]:
        return self.get(key, default=default, coerce=str, raw=raw)

    def as_bool(self, key: t.Union[t.Iterable, t.AnyStr], default=None, raw=False) -> t.Optional[bool]:
        return bool(self.get(key, default=default, raw=raw))

    def as_path(self, key: t.Union[t.Iterable, t.AnyStr], default=None, raw=False) -> t.Optional[Path]:
        return self.get(key, default=default, coerce=Path, blank_to_none=True, raw=raw)

    def as_set(self, key: t.Union[t.Iterable, t.AnyStr], default=None) -> t.Optional[set]:
        return self.get(key, default=default, coerce=set, blank_to_none=True, raw=True)

    def as_list(self, key: t.Union[t.Iterable, t.AnyStr], default=None) -> t.Optional[list]:
        return self.get(key, default=default, coerce=list, blank_to_none=True, raw=True)

    def as_dict(self, key: t.Union[t.Iterable, t.AnyStr], default=None) -> t.Optional[dict]:
        return self.get(key, default=default, coerce=MutableDeepDict, blank_to_none=True, raw=True)

    def set_default_encoding(self, enc):
        self.encoding = enc

    def is_truthy(self, key: t.Union[t.Iterable, t.AnyStr]) -> bool:
        parent, k = self._navigate_to_item(key)
        return parent is not None and k in parent and bool(parent[k])

    def register_parser(self, parser):
        self.parsers.append(parser)

    def register_secret_provider(self, name, callback):
        self._secret_providers[name] = callback

    def register_files(self,
                       search_directories: t.Iterable[t.Union[Path, t.AnyStr]],
                       files: t.Optional[t.Iterable[str]] = None,
                       default_files: t.Optional[t.Iterable[str]] = None):
        for sd in search_directories:
            sd = sd if isinstance(sd, Path) else Path(sd)
            for file in files:
                self.register_file(sd / file)
            for default_file in default_files:
                self.register_default_file(sd / default_file)

    def register_default_file(self, file_path, weight=None, parser=None, encoding=None):
        with self.registry_lock:
            if weight is None:
                weight = self._next_weight("defaults")
            self.file_registry["defaults"].append((file_path, weight, parser, encoding))

    def register_file(self, file_path, weight=None, parser=None, encoding=None):
        with self.registry_lock:
            if weight is None:
                weight = self._next_weight("regulars")
            self.file_registry["regulars"].append((file_path, weight, parser, encoding))

    def register_file_from_environ(self, env_var_name, weight, parser=None, encoding=None):
        with self.registry_lock:
            if weight is None:
                weight = self._next_weight("environment")
            self.file_registry["environment"].append((env_var_name, weight, parser, encoding))

    def _next_weight(self, key):
        if self.file_registry[key]:
            return max(x[1] for x in self.file_registry[key]) + 1
        return 0

    def register_environ_var(self, env_var_name, *target_config):
        self.environment_map[env_var_name] = target_config

<<<<<<< HEAD
    def reload_config(self):
        # We take all three locks to prevent any weird multi-threaded behaviour from happening. All writes are blocked until we are done the re-load except our own.
        with self.lock:
            with self.registry_lock:
                with self.cache_lock:
                    self._cached_gets = {}
                    self._init_flag = False
                    self.clear()
                    self.init()
=======
    def register_secret_as_environ_var(self, secret_path, secret_provider, env_var_name):
        self.secrets_env_map[env_var_name] = (secret_path, secret_provider)

    def register_secret_config(self, secret_path, secret_provider, *target_config):
        secret_provider = secret_provider.lower()
        self.secrets_map[f"{secret_path}{secret_provider}"] = (secret_path, secret_provider, target_config)
>>>>>>> e04a70b5

    def init(self):
        with self.registry_lock:
            if not self._init_flag:
                self.file_registry["defaults"].sort(key=lambda x: x[1])
                for file, weight, parser, enc in self.file_registry["defaults"]:
                    self.load_file(file, parser, enc)
                self.file_registry["regulars"].sort(key=lambda x: x[1])
                for file, weight, parser, enc in self.file_registry["regulars"]:
                    self.load_file(file, parser, enc)
                self.file_registry["environment"].sort(key=lambda x: x[1])
                for env_name, weight, parser, enc in self.file_registry["environment"]:
                    env_val = self.get_env_var(env_name)
                    if env_val:
                        self.load_file(env_val, parser, enc)
                for env_name, target_config in self.environment_map:
                    env_val = self.get_env_var(env_name)
                    if env_val is not None:
                        self.log.info(f"Setting config from environment variable {env_name}")
                        self.config[target_config] = env_val
                    else:
                        self.log.debug(f"No environment variable set for {env_name}")
                for key in self.secrets_map:
                    spath, sprovider, target_config = self._secret_providers[key]
                    secret_val = self.get_secret(sprovider, spath)
                    if secret_val is not None:
                        self.log.info(f"Loading secret from {sprovider} {spath}")
                        self.config[target_config] = secret_val
                self._init_flag = True

    def load_file(self, file_path, parser=None, encoding=None):
        with self.registry_lock:
            if encoding is None:
                encoding = self.encoding
            file_path = Path(file_path).expanduser().absolute()
            if file_path in self.loaded_files:
                return
            if file_path.exists():
                if parser:
                    self.log.info(f"Loading config file {file_path}")
                    self.load_from_dict(parser.read_dict(file_path, encoding))
                    self.loaded_files.append(file_path)
                else:
                    for parser in self.parsers:
                        if parser.handles(file_path.name):
                            self.log.info(f"Loading config file {file_path}")
                            self.load_from_dict(parser.read_dict(file_path, encoding))
                            self.loaded_files.append(file_path)
                            break
                    else:
                        self.log.warning(f"No parser found for {file_path}")
            else:
                self.log.info(f"No config file found at {file_path}")

    def load_from_dict(self, d):
        self.deep_update(d)<|MERGE_RESOLUTION|>--- conflicted
+++ resolved
@@ -302,7 +302,6 @@
     def register_environ_var(self, env_var_name, *target_config):
         self.environment_map[env_var_name] = target_config
 
-<<<<<<< HEAD
     def reload_config(self):
         # We take all three locks to prevent any weird multi-threaded behaviour from happening. All writes are blocked until we are done the re-load except our own.
         with self.lock:
@@ -312,14 +311,13 @@
                     self._init_flag = False
                     self.clear()
                     self.init()
-=======
+
     def register_secret_as_environ_var(self, secret_path, secret_provider, env_var_name):
         self.secrets_env_map[env_var_name] = (secret_path, secret_provider)
 
     def register_secret_config(self, secret_path, secret_provider, *target_config):
         secret_provider = secret_provider.lower()
         self.secrets_map[f"{secret_path}{secret_provider}"] = (secret_path, secret_provider, target_config)
->>>>>>> e04a70b5
 
     def init(self):
         with self.registry_lock:
